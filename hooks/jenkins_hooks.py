#!/usr/bin/python
import grp
import hashlib
import os
import pwd
import shutil
import subprocess
import sys

from charmhelpers.core.hookenv import (
    Hooks,
    UnregisteredHookError,
    config,
    remote_unit,
    related_units,
    relation_get,
    relation_set,
    relation_ids,
    unit_get,
    open_port,
    log,
    DEBUG,
    INFO,
)
from charmhelpers.fetch import (
    apt_install,
    apt_update,
)
from charmhelpers.core.host import (
    service_restart,
    service_start,
    service_stop,
)
from charmhelpers.payload.execd import execd_preinstall
from charmhelpers.core.templating import render
from jenkins_utils import (
    JENKINS_HOME,
    JENKINS_USERS,
    TEMPLATES_DIR,
    add_node,
    del_node,
    get_jenkins_password,
    setup_source,
    install_from_bundle,
    install_from_remote_deb,
    install_jenkins_plugins,
)

hooks = Hooks()


@hooks.hook('install')
def install():
    execd_preinstall('hooks/install.d')
    if config('release') == 'bundle':
        install_from_bundle()
    elif config('release').startswith('http'):
        install_from_remote_deb(config('release'))
    else:
        # Only setup the source if jenkins is not already installed i.e. makes
        # the config 'release' immutable so you can't change source once
        # deployed.
        setup_source(config('release'))
    config_changed()
    open_port(8080)


@hooks.hook('config-changed')
def config_changed():
    apt_update()
    # Re-run whenever called to pickup any updates
    log("Installing/upgrading jenkins.", level=DEBUG)
    apt_install(['jenkins', 'default-jre-headless', 'pwgen'], fatal=True)

    # Always run - even if config has not changed, its safe
    log("Configuring user for jenkins.", level=DEBUG)
    # Check to see if password provided
    admin_passwd = config('password')
    if not admin_passwd:
        # Generate a random one for security. User can then override using juju
        # set.
        admin_passwd = subprocess.check_output(['pwgen', '-N1', '15'])
        admin_passwd = admin_passwd.strip()

    passwd_file = os.path.join(JENKINS_HOME, '.admin_password')
    with open(passwd_file, 'w+') as fd:
        fd.write(admin_passwd)

    os.chmod(passwd_file, 0600)

    jenkins_uid = pwd.getpwnam('jenkins').pw_uid
    jenkins_gid = grp.getgrnam('jenkins').gr_gid
    nogroup_gid = grp.getgrnam('nogroup').gr_gid

    # Generate Salt and Hash Password for Jenkins
    salt = subprocess.check_output(['pwgen', '-N1', '6']).strip()
    csum = hashlib.sha256("%s{%s}" % (admin_passwd, salt)).hexdigest()
    salty_password = "%s:%s" % (salt, csum)

    admin_username = config('username')
    admin_user_home = os.path.join(JENKINS_USERS, admin_username)
    if not os.path.isdir(admin_user_home):
        os.makedirs(admin_user_home, 0o0700)
        os.chown(JENKINS_USERS, jenkins_uid, nogroup_gid)
        os.chown(admin_user_home, jenkins_uid, nogroup_gid)

    # NOTE: overwriting will destroy any data added by jenkins or via the ui
    admin_user_config = os.path.join(admin_user_home, 'config.xml')
    with open(os.path.join(TEMPLATES_DIR, 'user-config.xml')) as src_fd:
        with open(admin_user_config, 'w') as dst_fd:
            lines = src_fd.readlines()
            for line in lines:
                kvs = {'__USERNAME__': admin_username,
                       '__PASSWORD__': salty_password}

                for key, val in kvs.iteritems():
                    if key in line:
                        line = line.replace(key, val)

                dst_fd.write(line)
                os.chown(admin_user_config, jenkins_uid, nogroup_gid)

    # Only run on first invocation otherwise we blast
    # any configuration changes made
    jenkins_bootstrap_flag = '/var/lib/jenkins/config.bootstrapped'
    if not os.path.exists(jenkins_bootstrap_flag):
        log("Bootstrapping secure initial configuration in Jenkins.",
            level=DEBUG)
        dst = os.path.join(JENKINS_HOME, 'config.xml')
        context = {'executors': config('executors')}
        render('jenkins-config.xml', dst, context, owner='jenkins',
               group='nogroup')
        # Touch
        with open(jenkins_bootstrap_flag, 'w'):
            pass

    log("Stopping jenkins for plugin update(s)", level=DEBUG)
    service_stop('jenkins')
    install_jenkins_plugins(jenkins_uid, jenkins_gid)
    log("Starting jenkins to pickup configuration changes", level=DEBUG)
    service_start('jenkins')

    apt_install(['python-jenkins'], fatal=True)
    tools = config('tools')
    if tools:
        log("Installing tools.", level=DEBUG)
        apt_install(tools.split(), fatal=True)


@hooks.hook('start')
def start():
    service_start('jenkins')


@hooks.hook('stop')
def stop():
    service_stop('jenkins')


@hooks.hook('upgrade-charm')
def upgrade_charm():
    log("Upgrading charm.", level=DEBUG)
    config_changed()


@hooks.hook('master-relation-joined')
def master_relation_joined():
    HOSTNAME = unit_get('private-address')
    log("Setting url relation to http://%s:8080" % (HOSTNAME), level=DEBUG)
    relation_set(url="http://%s:8080" % (HOSTNAME))


@hooks.hook('master-relation-changed')
def master_relation_changed():
<<<<<<< HEAD
    password = get_jenkins_password()
=======
    password = config('password')
    if password:
        with open('/var/lib/jenkins/.admin_password', 'r') as fd:
            password = fd.read()
>>>>>>> 44545c1d
    # Once we have the password, export credentials to the slave so it can
    # download slave-agent.jnlp from the master.
    username = config('username')
    relation_set(username=username)
    relation_set(password=password)

    required_settings = ['executors', 'labels', 'slavehost']
    settings = relation_get()
    missing = [s for s in required_settings if s not in settings]
    if missing:
        log("Not all required relation settings received yet (missing=%s) - "
            "skipping" % (', '.join(missing)), level=INFO)
        return

    slavehost = settings['slavehost']
    executors = settings['executors']
    labels = settings['labels']

    # Double check to see if this has happened yet
    if "x%s" % (slavehost) == "x":
        log("Slave host not yet defined - skipping", level=INFO)
        return

    log("Adding slave with hostname %s." % (slavehost), level=DEBUG)
    add_node(slavehost, executors, labels, username, password)
    log("Node slave %s added." % (slavehost), level=DEBUG)


@hooks.hook('master-relation-departed')
def master_relation_departed():
    # Slave hostname is derived from unit name so
    # this is pretty safe
    slavehost = remote_unit()
    log("Deleting slave with hostname %s." % (slavehost), level=DEBUG)
    del_node(slavehost, config('username'), config('password'))


@hooks.hook('master-relation-broken')
def master_relation_broken():
    password = get_jenkins_password()

    for member in relation_ids():
        member = member.replace('/', '-')
        log("Removing node %s from Jenkins master." % (member), level=DEBUG)
        del_node(member, config('username'), password)


@hooks.hook('website-relation-joined')
def website_relation_joined():
    hostname = unit_get('private-address')
    log("Setting website URL to %s:8080" % (hostname), level=DEBUG)
    relation_set(port=8080, hostname=hostname)


@hooks.hook('extension-relation-joined')
def extension_relation_joined():
    log("Updating extension interface with up-to-date data.")
    # Fish out the current zuul address from any relation we have.
    zuul_address = ""
    for rid in relation_ids('zuul'):
        for unit in related_units(rid):
            zuul_address = relation_get(
                rid=rid, unit=unit, attribute='private-address')

    for rid in relation_ids('extension'):
        r_settings = {
            'admin_username': config('username'),
            'admin_password': get_jenkins_password(),
            'jenkins_url': 'http://%s:8080' % unit_get('private-address'),
            'jenkins-admin-user': config('jenkins-admin-user'),
            'jenkins-token': config('jenkins-token')
        }
        relation_set(relation_id=rid, relation_settings=r_settings)
        if zuul_address:
            relation_set(relation_id=rid, zuul_address=zuul_address)


@hooks.hook('extension-relation-changed')
def extension_relation_changed():
    # extension subordinates may request the principle service install
    # specified jenkins plugins
    if relation_get('required_plugins'):
        log("Installing required plugins as requested by jenkins-extension "
            "subordinate.")
        jenkins_uid = pwd.getpwnam('jenkins').pw_uid
        jenkins_gid = grp.getgrnam('jenkins').gr_gid
        install_jenkins_plugins(
            jenkins_uid, jenkins_gid,
            plugins=relation_get('required_plugins'))


ZUUL_CONFIG_SNIPPET = """
<hudson.plugins.gearman.GearmanPluginConfig>
  <enablePlugin>true</enablePlugin>
    <host>{}</host>
    <port>4730</port>
</hudson.plugins.gearman.GearmanPluginConfig>
"""


@hooks.hook('zuul-relation-joined')
def zuul_relation_joined():
    log("Installing and configuring gearman-plugin for Zuul communication")
    # zuul relation requires we install the required plugins and set the
    # address of the remote zuul/gearman service in the plugin setting.
    required_plugins = (
        "credentials ssh-credentials ssh-agent gearman-plugin git-client git")

    # Grab jenkins uid and gid.
    jenkins_uid = pwd.getpwnam('jenkins').pw_uid
    jenkins_gid = grp.getgrnam('jenkins').gr_gid
    log("Installing and configuring gearman-plugin for Zuul communication")
    install_jenkins_plugins(
        jenkins_uid, jenkins_gid, plugins=required_plugins)
    # Generate plugin config with address of remote unit.
    zuul_config = ZUUL_CONFIG_SNIPPET.format(relation_get('private-address'))
    config_path = os.path.join(
        JENKINS_HOME, "hudson.plugins.gearman.GearmanPluginConfig.xml")
    with open(config_path, 'w') as f:
        f.write(zuul_config)

    # Change permission of config file.
    nogroup_gid = grp.getgrnam('nogroup').gr_gid
    os.chown(config_path, jenkins_uid, nogroup_gid)

    # Restart jenkins so changes will take efect.
    service_restart('jenkins')

    # Trigger the extension hook to update it with zuul relation data, if its
    # coded to do so.
    hooks.execute(['extension-relation-joined'])


if __name__ == '__main__':
    try:
        hooks.execute(sys.argv)
    except UnregisteredHookError as e:
        log('Unknown hook {} - skipping.'.format(e), level=INFO)<|MERGE_RESOLUTION|>--- conflicted
+++ resolved
@@ -172,14 +172,7 @@
 
 @hooks.hook('master-relation-changed')
 def master_relation_changed():
-<<<<<<< HEAD
     password = get_jenkins_password()
-=======
-    password = config('password')
-    if password:
-        with open('/var/lib/jenkins/.admin_password', 'r') as fd:
-            password = fd.read()
->>>>>>> 44545c1d
     # Once we have the password, export credentials to the slave so it can
     # download slave-agent.jnlp from the master.
     username = config('username')
