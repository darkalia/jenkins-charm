--- conflicted
+++ resolved
@@ -10,15 +10,11 @@
      Source of Jenkins, options include:
      - lts: use the most recent Jenkins LTS release.
      - trunk: use the most recent Jenkins release.
-<<<<<<< HEAD
      - bundle: use a bundled deb package. The jenkins deb package needs to be
                manually copied over to the charm files/ dir before deployment
                and named jenkins.deb. It can be downloaded from
                http://pkg.jenkins-ci.org/debian/
-=======
-     - bundle: use a bundled deb package.
      - http(s)://...: http(s) link to a retrievable jenkins deb
->>>>>>> 44545c1d
   username:
     type: string
     default: admin
